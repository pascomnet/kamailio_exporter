--- conflicted
+++ resolved
@@ -23,10 +23,7 @@
 
 import (
 	"fmt"
-<<<<<<< HEAD
-=======
 	"io"
->>>>>>> b806cc08
 	"net/http"
 	"os"
 
