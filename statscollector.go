--- conflicted
+++ resolved
@@ -35,6 +35,9 @@
 
 var conn net.Conn
 
+//MarkAsCollected - Insert Kamailio stat name in here once we're done scrapping its value
+var MarkAsCollected = make(map[string]string)
+
 // declare a series of prometheus metric descriptions
 // we can reuse them for each scrape
 var (
@@ -132,16 +135,10 @@
 		"kamailio_dialog",
 		"Ongoing Dialogs",
 		[]string{"type"}, nil)
-<<<<<<< HEAD
 	usrloc = prometheus.NewDesc(
 		"kamailio_usrloc",
 		"Userlocation Stats",
 		[]string{"type"}, nil)
-)
-
-//MarkAsCollected - Insert Kamailio stat name in here once we're done scrapping its value
-var MarkAsCollected = make(map[string]string)
-=======
 
 	pkgmem_used = prometheus.NewDesc(
 		"kamailio_pkgmem_used",
@@ -212,7 +209,6 @@
 	total_size  int
 	total_frags int
 }
->>>>>>> b806cc08
 
 // the actual Collector object
 type StatsCollector struct {
@@ -272,13 +268,12 @@
 
 // part of the prometheus.Collector interface
 func (c *StatsCollector) Collect(metricChannel chan<- prometheus.Metric) {
-<<<<<<< HEAD
 	// TODO measure rpc time
 	//timer := prometheus.NewTimer(rpc_request_duration)
 	//defer timer.ObserveDuration()
 
 	// read all stats from Kamailio
-	if completeStatMap, err := c.fetchStats(); err == nil {
+	if completeStatMap, err := c.fetchStats(metricChannel); err == nil {
 		// and produce various prometheus.Metric for well-known stats
 		produceMetrics(completeStatMap, metricChannel)
 		// produce prometheus.Metric objects for scripted stats (if any)
@@ -294,10 +289,8 @@
 
 // connect to Kamailio and perform a "stats.fetch" rpc call
 // result is a flat key=>value map
-func (c *StatsCollector) fetchStats() (map[string]string, error) {
-=======
-
->>>>>>> b806cc08
+func (c *StatsCollector) fetchStats(metricChannel chan<- prometheus.Metric) (map[string]string, error) {
+
 	// TODO measure rpc time
 	//timer := prometheus.NewTimer(rpc_request_duration)
 	//defer timer.ObserveDuration()
@@ -313,9 +306,8 @@
 	versionResp, err := binrpc.ReadPacket(conn, versionCookie)
 	if err != nil {
 		log.Error("Can not connect to kamailio: ", err)
-		return
-	}
-<<<<<<< HEAD
+		return nil, err
+	}
 	// convert the structure into a simple key=>value map
 	var valueAsString string
 	var ok, oldVersion bool
@@ -331,18 +323,16 @@
 		statsCommand = "stats.fetch"
 		oldVersion = false
 	}
-=======
 
 	defer conn.Close()
 	// TODO
 	// c.conn.SetDeadline(time.Now().Add(c.Timeout))
->>>>>>> b806cc08
 
 	// WritePacket returns the cookie generated
 	cookie, err := binrpc.WritePacket(conn, statsCommand, "all")
 	if err != nil {
 		log.Error("Can not request stats: ", err)
-		return
+		return nil, err
 	}
 
 	// the cookie is passed again for verification
@@ -350,11 +340,10 @@
 	records, err := binrpc.ReadPacket(conn, cookie)
 	if err != nil {
 		log.Error("Can not fetch stats: ", err)
-		return
+		return nil, err
 	}
 
 	// convert the structure into a simple key=>value map
-<<<<<<< HEAD
 	result := make(map[string]string)
 
 	if oldVersion {
@@ -372,139 +361,135 @@
 			}
 		}
 	} else {
+
 		items, _ := records[0].StructItems()
+		completeStatMap := make(map[string]string)
 		for _, item := range items {
 			value, _ := item.Value.String()
-			result[item.Key] = value
-		}
-=======
-	items, _ := records[0].StructItems()
-	completeStatMap := make(map[string]string)
-	for _, item := range items {
-		value, _ := item.Value.String()
-		completeStatMap[item.Key] = value
-	}
-	// and produce various prometheus.Metric for well-known stats
-	produceMetrics(completeStatMap, metricChannel)
-	// produce prometheus.Metric objects for scripted stats (if any)
-	convertScriptedMetrics(completeStatMap, metricChannel)
-
-	// now fetch pkg stats
-	cookie, err = binrpc.WritePacket(conn, "pkg.stats")
-	if err != nil {
-		log.Error("Can not request pkg.stats: ", err)
-		return
-	}
-
-	records, err = binrpc.ReadPacket(conn, cookie)
-	if err != nil {
-		log.Error("Can not fetch pkg.stats: ", err)
-		return
-	}
-
-	// convert each pkg entry to a series of metrics
-	for _, record := range records {
-		items, _ = record.StructItems()
-		entry := PkgStatsEntry{}
+			completeStatMap[item.Key] = value
+		}
+		// and produce various prometheus.Metric for well-known stats
+		produceMetrics(completeStatMap, metricChannel)
+		// produce prometheus.Metric objects for scripted stats (if any)
+		convertScriptedMetrics(completeStatMap, metricChannel)
+
+		// now fetch pkg stats
+		cookie, err = binrpc.WritePacket(conn, "pkg.stats")
+		if err != nil {
+			log.Error("Can not request pkg.stats: ", err)
+			return nil, err
+		}
+
+		records, err = binrpc.ReadPacket(conn, cookie)
+		if err != nil {
+			log.Error("Can not fetch pkg.stats: ", err)
+			return nil, err
+		}
+
+		// convert each pkg entry to a series of metrics
+		for _, record := range records {
+			items, _ = record.StructItems()
+			entry := PkgStatsEntry{}
+			for _, item := range items {
+				switch item.Key {
+				case "entry":
+					entry.entry, _ = item.Value.Int()
+				case "used":
+					entry.used, _ = item.Value.Int()
+				case "free":
+					entry.free, _ = item.Value.Int()
+				case "real_used":
+					entry.real_used, _ = item.Value.Int()
+				case "total_size":
+					entry.total_size, _ = item.Value.Int()
+				case "total_frags":
+					entry.total_frags, _ = item.Value.Int()
+				}
+			}
+			sentry := strconv.Itoa(entry.entry)
+			metricChannel <- prometheus.MustNewConstMetric(pkgmem_used, prometheus.GaugeValue, float64(entry.used), sentry)
+			metricChannel <- prometheus.MustNewConstMetric(pkgmem_free, prometheus.GaugeValue, float64(entry.free), sentry)
+			metricChannel <- prometheus.MustNewConstMetric(pkgmem_real, prometheus.GaugeValue, float64(entry.real_used), sentry)
+			metricChannel <- prometheus.MustNewConstMetric(pkgmem_size, prometheus.GaugeValue, float64(entry.total_size), sentry)
+			metricChannel <- prometheus.MustNewConstMetric(pkgmem_frags, prometheus.GaugeValue, float64(entry.total_frags), sentry)
+		}
+
+		// fetch tcp details
+		cookie, err = binrpc.WritePacket(conn, "core.tcp_info")
+		if err != nil {
+			log.Error("Can not request core.tcp_info: ", err)
+			return nil, err
+		}
+
+		records, err = binrpc.ReadPacket(conn, cookie)
+		if err != nil || len(records) == 0 {
+			log.Error("Can not fetch core.tcp_info: ", err)
+			return nil, err
+		}
+		items, _ = records[0].StructItems()
+		var v int
 		for _, item := range items {
 			switch item.Key {
-			case "entry":
-				entry.entry, _ = item.Value.Int()
-			case "used":
-				entry.used, _ = item.Value.Int()
-			case "free":
-				entry.free, _ = item.Value.Int()
-			case "real_used":
-				entry.real_used, _ = item.Value.Int()
-			case "total_size":
-				entry.total_size, _ = item.Value.Int()
-			case "total_frags":
-				entry.total_frags, _ = item.Value.Int()
+			case "readers":
+				v, _ = item.Value.Int()
+				metricChannel <- prometheus.MustNewConstMetric(tcp_readers, prometheus.GaugeValue, float64(v))
+			case "max_connections":
+				v, _ = item.Value.Int()
+				metricChannel <- prometheus.MustNewConstMetric(tcp_max_connections, prometheus.GaugeValue, float64(v))
+			case "max_tls_connections":
+				v, _ = item.Value.Int()
+				metricChannel <- prometheus.MustNewConstMetric(tls_max_connections, prometheus.GaugeValue, float64(v))
+			case "opened_tls_connections":
+				v, _ = item.Value.Int()
+				metricChannel <- prometheus.MustNewConstMetric(tls_connections, prometheus.GaugeValue, float64(v))
 			}
 		}
-		sentry := strconv.Itoa(entry.entry)
-		metricChannel <- prometheus.MustNewConstMetric(pkgmem_used, prometheus.GaugeValue, float64(entry.used), sentry)
-		metricChannel <- prometheus.MustNewConstMetric(pkgmem_free, prometheus.GaugeValue, float64(entry.free), sentry)
-		metricChannel <- prometheus.MustNewConstMetric(pkgmem_real, prometheus.GaugeValue, float64(entry.real_used), sentry)
-		metricChannel <- prometheus.MustNewConstMetric(pkgmem_size, prometheus.GaugeValue, float64(entry.total_size), sentry)
-		metricChannel <- prometheus.MustNewConstMetric(pkgmem_frags, prometheus.GaugeValue, float64(entry.total_frags), sentry)
->>>>>>> b806cc08
-	}
-
-	// fetch tcp details
-	cookie, err = binrpc.WritePacket(conn, "core.tcp_info")
-	if err != nil {
-		log.Error("Can not request core.tcp_info: ", err)
-		return
-	}
-
-	records, err = binrpc.ReadPacket(conn, cookie)
-	if err != nil || len(records) == 0 {
-		log.Error("Can not fetch core.tcp_info: ", err)
-		return
-	}
-	items, _ = records[0].StructItems()
-	var v int
-	for _, item := range items {
-		switch item.Key {
-		case "readers":
-			v, _ = item.Value.Int()
-			metricChannel <- prometheus.MustNewConstMetric(tcp_readers, prometheus.GaugeValue, float64(v))
-		case "max_connections":
-			v, _ = item.Value.Int()
-			metricChannel <- prometheus.MustNewConstMetric(tcp_max_connections, prometheus.GaugeValue, float64(v))
-		case "max_tls_connections":
-			v, _ = item.Value.Int()
-			metricChannel <- prometheus.MustNewConstMetric(tls_max_connections, prometheus.GaugeValue, float64(v))
-		case "opened_tls_connections":
-			v, _ = item.Value.Int()
-			metricChannel <- prometheus.MustNewConstMetric(tls_connections, prometheus.GaugeValue, float64(v))
-		}
-	}
-
-	// fetch rtpengine disabled status and url
-	cookie, err = binrpc.WritePacket(conn, "rtpengine.show", "all")
-	if err != nil {
-		log.Error("Can not request rtpengine.show: ", err)
-		return
-	}
-
-	records, err = binrpc.ReadPacket(conn, cookie)
-	if err != nil || len(records) == 0 {
-		log.Error("Can not fetch rtpengine.show: ", err)
-		return
-	}
-
-	for _, record := range records {
-		items, _ = record.StructItems()
-		var url string
-		var setInt, indexInt, weightInt int
-		var set, index, weight string
-		for _, item := range items {
-			switch item.Key {
-			case "disabled":
-				v, _ = item.Value.Int()
-			case "url":
-				url, _ = item.Value.String()
-			case "set":
-				setInt, _ = item.Value.Int()
-				set = strconv.Itoa(setInt)
-			case "index":
-				indexInt, _ = item.Value.Int()
-				index = strconv.Itoa(indexInt)
-			case "weight":
-				weightInt, _ = item.Value.Int()
-				weight = strconv.Itoa(weightInt)
+
+		// fetch rtpengine disabled status and url
+		cookie, err = binrpc.WritePacket(conn, "rtpengine.show", "all")
+		if err != nil {
+			log.Error("Can not request rtpengine.show: ", err)
+			return nil, err
+		}
+
+		records, err = binrpc.ReadPacket(conn, cookie)
+		if err != nil || len(records) == 0 {
+			log.Error("Can not fetch rtpengine.show: ", err)
+			return nil, err
+		}
+
+		for _, record := range records {
+			items, _ = record.StructItems()
+			var url string
+			var setInt, indexInt, weightInt int
+			var set, index, weight string
+			for _, item := range items {
+				switch item.Key {
+				case "disabled":
+					v, _ = item.Value.Int()
+				case "url":
+					url, _ = item.Value.String()
+				case "set":
+					setInt, _ = item.Value.Int()
+					set = strconv.Itoa(setInt)
+				case "index":
+					indexInt, _ = item.Value.Int()
+					index = strconv.Itoa(indexInt)
+				case "weight":
+					weightInt, _ = item.Value.Int()
+					weight = strconv.Itoa(weightInt)
+				}
 			}
-		}
-		//invert the disabled status to fit the metric name "rtpengine_enabled"
-		if v == 1 {
-			v = 0
-		} else {
-			v = 1
-		}
-		metricChannel <- prometheus.MustNewConstMetric(rtpengine_enabled, prometheus.GaugeValue, float64(v), url, set, index, weight)
-	}
+			//invert the disabled status to fit the metric name "rtpengine_enabled"
+			if v == 1 {
+				v = 0
+			} else {
+				v = 1
+			}
+			metricChannel <- prometheus.MustNewConstMetric(rtpengine_enabled, prometheus.GaugeValue, float64(v), url, set, index, weight)
+		}
+	}
+	return nil, nil
 }
 
 // produce a series of prometheus.Metric values by converting "well-known" prometheus stats
